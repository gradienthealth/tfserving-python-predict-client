--- conflicted
+++ resolved
@@ -8,9 +8,5 @@
     author='Stian Lind Petlund',
     author_email='stian@epigram.ai',
     packages=find_packages('.'),
-<<<<<<< HEAD
-    install_requires=['grpcio>=1.11.0', 'numpy>=1.13.1']
-=======
-    install_requires=['grpcio==1.20.1', 'numpy>=1.13.1']
->>>>>>> c23264dc
+    install_requires=['grpcio>=1.20.1', 'numpy>=1.13.1']
 )